--- conflicted
+++ resolved
@@ -10,16 +10,6 @@
       console.log('socket connected');
 
       //send something
-<<<<<<< HEAD
-      // socket.emit('send', {name: "my name", message: "hello"}, function (result) {
-      //     console.log('sended successfully');
-      //     console.log(result);
-      // });
-      // socket.emit('another', "something", function (result) {
-      //     console.log('sended successfully');
-      //     console.log(result);
-      // });
-=======
       /*socket.emit('send', {name: "my name", message: "hello"}, function (result) {
           console.log('sended successfully');
           console.log(result);
@@ -29,7 +19,6 @@
           console.log('sended successfully');
           console.log(result);
       });
->>>>>>> 063136c3
   });
   socket.open();
   /*socket.on('ack', function(data){
