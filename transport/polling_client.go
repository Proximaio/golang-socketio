--- conflicted
+++ resolved
@@ -25,8 +25,6 @@
 	url       string
 	sid       string
 }
-
-func (plc *PollingClientConnection) Close() {}
 
 func (plc *PollingClientConnection) GetMessage() (string, error) {
 	fmt.Println("get url ", plc.url)
@@ -77,13 +75,10 @@
 	return nil
 }
 
-<<<<<<< HEAD
 func (plc *PollingClientConnection) Close() {
 	plc.WriteMessage("1")
 }
 
-=======
->>>>>>> ebb7ace9
 func (plc *PollingClientConnection) PingParams() (time.Duration, time.Duration) {
 	return plc.transport.PingInterval, plc.transport.PingTimeout
 }
