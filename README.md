--- conflicted
+++ resolved
@@ -2,88 +2,12 @@
 
 This library was forked from github.com/graarh/golang-socketio
 
-<<<<<<< HEAD
-Golang implementation of [socket.io](http://socket.io) library, client and server via websocket and XHR polling transports. 
-
-Main task of this fork was the XHR polling transport implementation and upgrade from XHR polling to websocket. 
-
-Examples directory contains simple client and server (outdated).
-=======
 It provides a simple Golang implementation of
 [socket.io](http://socket.io) client and server.
 
->>>>>>> d37096a9
 
 ## Usage examples
 
-<<<<<<< HEAD
-    go get github.com/mtfelian/golang-socketio
-
-### Usage (outdated)
-
-#### Simple server usage 
-
-```go
-	//create
-	server := gosocketio.NewServer()
-
-	//handle connected
-	server.On(gosocketio.OnConnection, func(c *gosocketio.Channel) {
-		log.Println("New client connected")
-		//join them to room
-		c.Join("chat")
-	})
-
-	type Message struct {
-		Name string `json:"name"`
-		Message string `json:"message"`
-	}
-
-	//handle custom event
-	server.On("send", func(c *gosocketio.Channel, msg Message) string {
-		//send event to all in room
-		c.BroadcastTo("chat", "message", msg)
-		return "OK"
-	})
-
-	//setup http server
-	serveMux := http.NewServeMux()
-	serveMux.Handle("/socket.io/", server)
-	log.Panic(http.ListenAndServe(":80", serveMux))
-```
-
-#### Javascript client for this server
-
-```javascript
-var socket = io('ws://yourdomain.com', {transports: ['websocket']});
-
-    // listen for messages
-    socket.on('message', function(message) {
-
-        console.log('new message');
-        console.log(message);
-    });
-
-    socket.on('connect', function () {
-
-        console.log('socket connected');
-
-        //send something
-        socket.emit('send', {name: "my name", message: "hello"}, function(result) {
-
-            console.log('sended successfully');
-            console.log(result);
-        });
-    });
-```
-
-#### Server, detailed usage
-
-```go
-    //create server instance, you can setup transport parameters or get the default one
-    //look at websocket.go for parameters description
-	server := gosocketio.NewServer()
-=======
 Please observe the `examples` directory for usage examples:
 
 ```
@@ -94,15 +18,10 @@
 ```
 
 Please note that no Go client upgrade implemented yet.
->>>>>>> d37096a9
 
 This client is mainly for testing purposes.
 
-<<<<<<< HEAD
-#### Client
-=======
 ## Installation
->>>>>>> d37096a9
 
     go get github.com/mtfelian/golang-socketio
 
