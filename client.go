package gosocketio

import (
	"strconv"
<<<<<<< HEAD
	_ "time"
=======
>>>>>>> 139695cd

	"github.com/mtfelian/golang-socketio/transport"
)

const (
	webSocketProtocol       = "ws://"
	webSocketSecureProtocol = "wss://"
	socketioWebsocketUrl    = "/socket.io/?EIO=3&transport=websocket"

	pollingProtocol       = "http://"
	pollingSecureProtocol = "https://"
	socketioPollingUrl    = "/socket.io/?EIO=3&transport=polling"
)

// Socket.io client representation
type Client struct {
	methods
	Channel
}

// GetUrl returns an url for socket.io connection for wesocket transport
func GetUrl(host string, port int, secure bool) string {
	prefix := webSocketProtocol
	if secure {
		prefix = webSocketSecureProtocol
	}
	return prefix + host + ":" + strconv.Itoa(port) + socketioWebsocketUrl
}

// GetUrlPolling returns an url for socket.io connection for polling transport
func GetUrlPolling(host string, port int, secure bool) string {
	prefix := pollingProtocol
	if secure {
		prefix = pollingSecureProtocol
	}

	return prefix + host + ":" + strconv.Itoa(port) + socketioPollingUrl
}

// connect to host and initialise socket.io protocol
// The correct ws protocol url example:
// ws://myserver.com/socket.io/?EIO=3&transport=websocket
// You can use GetUrlByHost for generating correct url
func Dial(url string, tr transport.Transport) (*Client, error) {
	c := &Client{}
	c.initChannel()
	c.initMethods()

	var err error
	c.conn, err = tr.Connect(url)
	if err != nil {
		return nil, err
	}

	go inLoop(&c.Channel, &c.methods)
	go outLoop(&c.Channel, &c.methods)
	go pinger(&c.Channel)

	switch tr.(type) {
	case *transport.PollingClientTransport:
<<<<<<< HEAD
		//time.Sleep(1 * time.Second)
=======
		//time.Sleep(time.Second)
>>>>>>> 139695cd
		go pollingClientListener(&c.Channel, &c.methods)
	}

	return c, nil
}

// Close client connection
func (c *Client) Close() {
	CloseChannel(&c.Channel, &c.methods)
}<|MERGE_RESOLUTION|>--- conflicted
+++ resolved
@@ -2,10 +2,8 @@
 
 import (
 	"strconv"
-<<<<<<< HEAD
+
 	_ "time"
-=======
->>>>>>> 139695cd
 
 	"github.com/mtfelian/golang-socketio/transport"
 )
@@ -66,11 +64,11 @@
 
 	switch tr.(type) {
 	case *transport.PollingClientTransport:
-<<<<<<< HEAD
+
 		//time.Sleep(1 * time.Second)
-=======
+
 		//time.Sleep(time.Second)
->>>>>>> 139695cd
+
 		go pollingClientListener(&c.Channel, &c.methods)
 	}
 
