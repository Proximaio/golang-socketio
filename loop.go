package gosocketio

import (
	"encoding/json"
	"net/http"
	"sync"
	_ "time"

<<<<<<< HEAD
	"github.com/geneva-lake/golang-socketio/logging"
	"github.com/geneva-lake/golang-socketio/protocol"
	"github.com/geneva-lake/golang-socketio/transport"
	"time"
=======
	"github.com/mtfelian/golang-socketio/logging"
	"github.com/mtfelian/golang-socketio/protocol"
	"github.com/mtfelian/golang-socketio/transport"
>>>>>>> 139695cd
)

const (
	queueBufferSize = 500
)

// engine.io header to send or receive
type Header struct {
	Sid          string   `json:"sid"`
	Upgrades     []string `json:"upgrades"`
	PingInterval int      `json:"pingInterval"`
	PingTimeout  int      `json:"pingTimeout"`
}

// socket.io connection handler
// use IsAlive to check that handler is still working
// use Dial to connect to websocket
// use In and Out channels for message exchange
// Close message means channel is closed
// ping is automatic
type Channel struct {
	conn transport.Connection

	out      chan string
	stub     chan string
	upgraded chan string
	header   Header

	alive     bool
	aliveLock sync.Mutex

	ack ackProcessor

	server        *Server
	ip            string
	requestHeader http.Header
}

// create channel, map, and set active
func (c *Channel) initChannel() {
	//TODO: queueBufferSize from constant to server or client variable
	c.out = make(chan string, queueBufferSize)
	c.stub = make(chan string)
	c.upgraded = make(chan string)
	c.ack.resultWaiters = make(map[int](chan string))
	c.alive = true
}

// Get id of current socket connection
func (c *Channel) Id() string {
	return c.header.Sid
}

// Checks that Channel is still alive
func (c *Channel) IsAlive() bool {
	c.aliveLock.Lock()
	defer c.aliveLock.Unlock()
	return c.alive
}

// Close закрывает соединение для клиента (канала)
func (c *Channel) Close() error {
	return CloseChannel(c, &c.server.methods)
}

// Close закрывает соединение для поллинга (канала) при апгрейде
func (c *Channel) Stub() error {
	return StubChannel(c)
}

// Close channel
func CloseChannel(c *Channel, m *methods) error {
	switch c.conn.(type) {
	case *transport.PollingConnection:
		logging.Log().Debug("close channel type: PollingConnection")
	case *transport.WebsocketConnection:
		logging.Log().Debug("close channel type: WebsocketConnection")
	}

	c.aliveLock.Lock()
	defer c.aliveLock.Unlock()

	if !c.alive {
		//already closed
		return nil
	}

	c.conn.Close()
	c.alive = false

	//clean outloop
	for len(c.out) > 0 {
		<-c.out
	}

	c.out <- protocol.CloseMessage
	m.callLoopEvent(c, OnDisconnection)

	overfloodedLock.Lock()
	delete(overflooded, c)
	overfloodedLock.Unlock()

	return nil
}

// Stub channel when upgrading transport
func StubChannel(c *Channel) error {
	switch c.conn.(type) {
	case *transport.PollingConnection:
		logging.Log().Debug("Stub channel type: PollingConnection")
	case *transport.WebsocketConnection:
		logging.Log().Debug("Stub channel type: WebsocketConnection")
	}

	c.aliveLock.Lock()
	defer c.aliveLock.Unlock()

	if !c.alive {
		//already closed
		return nil
	}
	c.conn.Close()
	c.alive = false

	//clean outloop
	for len(c.out) > 0 {
		<-c.out
	}

	c.out <- protocol.StubMessage

	overfloodedLock.Lock()
	delete(overflooded, c)
	overfloodedLock.Unlock()

	return nil
}

//incoming messages loop, puts incoming messages to In channel
func inLoop(c *Channel, m *methods) error {
	for {
		pkg, err := c.conn.GetMessage()
		if err != nil {
			logging.Log().Debug("c.conn.GetMessage err ", err, " pkg: ", pkg)
			return CloseChannel(c, m)
		}

		if pkg == transport.StopMessage {
			logging.Log().Debug("inLoop StopMessage")
			return nil
		}

		msg, err := protocol.Decode(pkg)
		if err != nil {
<<<<<<< HEAD
			logging.Log().Debug("Decoding err: ", err, "msg: ", pkg)
			CloseChannel(c, m, protocol.ErrorWrongPacket)
=======
			logging.Log().Debug("Decoding err: ", err)
			CloseChannel(c, m)
>>>>>>> 139695cd
			return err
		}

		switch msg.Type {
		case protocol.MessageTypeOpen:
			logging.Log().Debug("protocol.MessageTypeOpen: ", msg)
			if err := json.Unmarshal([]byte(msg.Source[1:]), &c.header); err != nil {
				CloseChannel(c, m)
			}
			m.callLoopEvent(c, OnConnection)
		case protocol.MessageTypePing:
			logging.Log().Debug("get MessageTypePing ", msg, " source ", msg.Source)
			if msg.Source == protocol.ProbePingMessage {
				logging.Log().Debug("get 2probe")
				c.out <- protocol.ProbePongMessage
				c.upgraded <- transport.UpgradedMessage
			} else {
				c.out <- protocol.PongMessage
			}
		case protocol.MessageTypeUpgrade:
		case protocol.MessageTypePong:
		default:
			go m.processIncomingMessage(c, msg)
		}
	}

	return nil
}

var overflooded map[*Channel]struct{} = make(map[*Channel]struct{})
var overfloodedLock sync.Mutex

func AmountOfOverflooded() int64 {
	overfloodedLock.Lock()
	defer overfloodedLock.Unlock()

	return int64(len(overflooded))
}

// outgoing messages loop, sends messages from channel to socket
func outLoop(c *Channel, m *methods) error {
	for {
		outBufferLen := len(c.out)
		logging.Log().Debug("outBufferLen: ", outBufferLen)
		if outBufferLen >= queueBufferSize-1 {
			logging.Log().Debug("outBufferLen >= queueBufferSize-1")
			return CloseChannel(c, m)
		} else if outBufferLen > int(queueBufferSize/2) {
			overfloodedLock.Lock()
			overflooded[c] = struct{}{}
			overfloodedLock.Unlock()
		} else {
			overfloodedLock.Lock()
			delete(overflooded, c)
			overfloodedLock.Unlock()
		}

		msg := <-c.out

		if msg == protocol.CloseMessage || msg == protocol.StubMessage {
			return nil
		}

		if err := c.conn.WriteMessage(msg); err != nil {
			return CloseChannel(c, m)
		}
	}
	return nil
}

// Pinger sends ping messages for keeping connection alive
func pinger(c *Channel) {
	for {
		interval, _ := c.conn.PingParams()
		time.Sleep(interval)
		if !c.IsAlive() {
			return
		}

		c.out <- protocol.PingMessage
	}
}

// Pauses for send http requests
func pollingClientListener(c *Channel, m *methods) {
<<<<<<< HEAD
	//time.Sleep(1 * time.Second)
=======
	time.Sleep(time.Second)
>>>>>>> 139695cd
	m.callLoopEvent(c, OnConnection)
}<|MERGE_RESOLUTION|>--- conflicted
+++ resolved
@@ -6,16 +6,10 @@
 	"sync"
 	_ "time"
 
-<<<<<<< HEAD
 	"github.com/geneva-lake/golang-socketio/logging"
 	"github.com/geneva-lake/golang-socketio/protocol"
 	"github.com/geneva-lake/golang-socketio/transport"
 	"time"
-=======
-	"github.com/mtfelian/golang-socketio/logging"
-	"github.com/mtfelian/golang-socketio/protocol"
-	"github.com/mtfelian/golang-socketio/transport"
->>>>>>> 139695cd
 )
 
 const (
@@ -170,13 +164,8 @@
 
 		msg, err := protocol.Decode(pkg)
 		if err != nil {
-<<<<<<< HEAD
-			logging.Log().Debug("Decoding err: ", err, "msg: ", pkg)
-			CloseChannel(c, m, protocol.ErrorWrongPacket)
-=======
 			logging.Log().Debug("Decoding err: ", err)
 			CloseChannel(c, m)
->>>>>>> 139695cd
 			return err
 		}
 
@@ -262,10 +251,8 @@
 
 // Pauses for send http requests
 func pollingClientListener(c *Channel, m *methods) {
-<<<<<<< HEAD
+
 	//time.Sleep(1 * time.Second)
-=======
-	time.Sleep(time.Second)
->>>>>>> 139695cd
+
 	m.callLoopEvent(c, OnConnection)
 }